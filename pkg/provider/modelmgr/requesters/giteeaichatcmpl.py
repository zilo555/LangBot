--- conflicted
+++ resolved
@@ -4,18 +4,6 @@
 import typing
 
 from . import ppiochatcmpl
-from .. import requester
-<<<<<<< HEAD
-import langbot_plugin.api.entities.builtin.resource.tool as resource_tool
-import langbot_plugin.api.entities.builtin.pipeline.query as pipeline_query
-import langbot_plugin.api.entities.builtin.provider.message as provider_message
-=======
-from ....core import entities as core_entities
-from ... import entities as llm_entities
-from ...tools import entities as tools_entities
-import re
-import openai.types.chat.chat_completion as chat_completion
->>>>>>> 83ff6469
 
 
 class GiteeAIChatCompletions(ppiochatcmpl.PPIOChatCompletions):
@@ -24,39 +12,4 @@
     default_config: dict[str, typing.Any] = {
         'base_url': 'https://ai.gitee.com/v1',
         'timeout': 120,
-    }
-<<<<<<< HEAD
-
-    async def _closure(
-        self,
-        query: pipeline_query.Query,
-        req_messages: list[dict],
-        use_model: requester.RuntimeLLMModel,
-        use_funcs: list[resource_tool.LLMTool] = None,
-        extra_args: dict[str, typing.Any] = {},
-    ) -> provider_message.Message:
-        self.client.api_key = use_model.token_mgr.get_token()
-
-        args = {}
-        args['model'] = use_model.model_entity.name
-
-        if use_funcs:
-            tools = await self.ap.tool_mgr.generate_tools_for_openai(use_funcs)
-
-            if tools:
-                args['tools'] = tools
-
-        # gitee 不支持多模态，把content都转换成纯文字
-        for m in req_messages:
-            if 'content' in m and isinstance(m['content'], list):
-                m['content'] = ' '.join([c['text'] for c in m['content']])
-
-        args['messages'] = req_messages
-
-        resp = await self._req(args, extra_body=extra_args)
-
-        message = await self._make_msg(resp)
-
-        return message
-=======
->>>>>>> 83ff6469
+    }