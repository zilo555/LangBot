--- conflicted
+++ resolved
@@ -49,12 +49,8 @@
     async def _make_msg(
         self,
         chat_completion: chat_completion.ChatCompletion,
-<<<<<<< HEAD
+        remove_think: bool = False,
     ) -> provider_message.Message:
-=======
-        remove_think: bool = False,
-    ) -> llm_entities.Message:
->>>>>>> 83ff6469
         chatcmpl_message = chat_completion.choices[0].message.model_dump()
 
         # 确保 role 字段存在且不为 None
@@ -69,17 +65,14 @@
             content=content, reasoning_content=reasoning_content, remove_think=remove_think
         )
 
-<<<<<<< HEAD
-        message = provider_message.Message(**chatcmpl_message)
-=======
         chatcmpl_message['content'] = processed_content
->>>>>>> 83ff6469
 
         # 移除 reasoning_content 字段，避免传递给 Message
         if 'reasoning_content' in chatcmpl_message:
             del chatcmpl_message['reasoning_content']
 
-        message = llm_entities.Message(**chatcmpl_message)
+        message = provider_message.Message(**chatcmpl_message)
+
         return message
 
     async def _process_thinking_content(
@@ -130,13 +123,13 @@
 
     async def _closure_stream(
         self,
-        query: core_entities.Query,
+        query: pipeline_query.Query,
         req_messages: list[dict],
         use_model: requester.RuntimeLLMModel,
-        use_funcs: list[tools_entities.LLMFunction] = None,
+        use_funcs: list[resource_tool.LLMTool] = None,
         extra_args: dict[str, typing.Any] = {},
         remove_think: bool = False,
-    ) -> llm_entities.MessageChunk:
+    ) -> provider_message.MessageChunk:
         self.client.api_key = use_model.token_mgr.get_token()
 
         args = {}
@@ -163,12 +156,12 @@
         args['stream'] = True
 
         # 流式处理状态
-        tool_calls_map: dict[str, llm_entities.ToolCall] = {}
+        # tool_calls_map: dict[str, provider_message.ToolCall] = {}
         chunk_idx = 0
         thinking_started = False
         thinking_ended = False
         role = 'assistant'  # 默认角色
-        tool_id = ""
+        tool_id = ''
         tool_name = ''
         # accumulated_reasoning = ''  # 仅用于判断何时结束思维链
 
@@ -231,8 +224,6 @@
                     if tool_call['type'] is None:
                         tool_call['type'] = 'function'
 
-
-
             # 跳过空的第一个 chunk（只有 role 没有内容）
             if chunk_idx == 0 and not delta_content and not reasoning_content and not delta.get('tool_calls'):
                 chunk_idx += 1
@@ -248,7 +239,7 @@
             # 移除 None 值
             chunk_data = {k: v for k, v in chunk_data.items() if v is not None}
 
-            yield llm_entities.MessageChunk(**chunk_data)
+            yield provider_message.MessageChunk(**chunk_data)
             chunk_idx += 1
 
     async def _closure(
@@ -258,12 +249,8 @@
         use_model: requester.RuntimeLLMModel,
         use_funcs: list[resource_tool.LLMTool] = None,
         extra_args: dict[str, typing.Any] = {},
-<<<<<<< HEAD
+        remove_think: bool = False,
     ) -> provider_message.Message:
-=======
-        remove_think: bool = False,
-    ) -> llm_entities.Message:
->>>>>>> 83ff6469
         self.client.api_key = use_model.token_mgr.get_token()
 
         args = {}
@@ -304,12 +291,8 @@
         messages: typing.List[provider_message.Message],
         funcs: typing.List[resource_tool.LLMTool] = None,
         extra_args: dict[str, typing.Any] = {},
-<<<<<<< HEAD
+        remove_think: bool = False,
     ) -> provider_message.Message:
-=======
-        remove_think: bool = False,
-    ) -> llm_entities.Message:
->>>>>>> 83ff6469
         req_messages = []  # req_messages 仅用于类内，外部同步由 query.messages 进行
         for m in messages:
             msg_dict = m.dict(exclude_none=True)
@@ -377,13 +360,13 @@
 
     async def invoke_llm_stream(
         self,
-        query: core_entities.Query,
+        query: pipeline_query.Query,
         model: requester.RuntimeLLMModel,
-        messages: typing.List[llm_entities.Message],
-        funcs: typing.List[tools_entities.LLMFunction] = None,
+        messages: typing.List[provider_message.Message],
+        funcs: typing.List[resource_tool.LLMTool] = None,
         extra_args: dict[str, typing.Any] = {},
         remove_think: bool = False,
-    ) -> llm_entities.MessageChunk:
+    ) -> provider_message.MessageChunk:
         req_messages = []  # req_messages 仅用于类内，外部同步由 query.messages 进行
         for m in messages:
             msg_dict = m.dict(exclude_none=True)
