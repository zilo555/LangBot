--- conflicted
+++ resolved
@@ -1,12 +1,10 @@
 from __future__ import annotations
 
 import asyncio
-import json
 import typing
 
 import openai
 import openai.types.chat.chat_completion as chat_completion
-import openai.types.chat.chat_completion_message_tool_call as chat_completion_message_tool_call
 import httpx
 
 from .. import entities, errors, requester
@@ -35,7 +33,7 @@
 
     async def _req(
         self,
-        query: core_entities.Query,
+        query: pipeline_query.Query,
         args: dict,
         extra_body: dict = {},
         remove_think: bool = False,
@@ -112,25 +110,15 @@
 
     async def _make_msg(
         self,
-<<<<<<< HEAD
-        chat_completion: chat_completion.ChatCompletion,
+        chat_completion: list[dict[str, typing.Any]],
     ) -> provider_message.Message:
-        chatcmpl_message = chat_completion.choices[0].message.dict()
-=======
-        chat_completion: list[dict[str, typing.Any]],
-    ) -> llm_entities.Message:
         chatcmpl_message = chat_completion[0]
->>>>>>> 83ff6469
 
         # 确保 role 字段存在且不为 None
         if 'role' not in chatcmpl_message or chatcmpl_message['role'] is None:
             chatcmpl_message['role'] = 'assistant'
-<<<<<<< HEAD
 
         message = provider_message.Message(**chatcmpl_message)
-=======
-        message = llm_entities.Message(**chatcmpl_message)
->>>>>>> 83ff6469
 
         return message
 
@@ -141,12 +129,8 @@
         use_model: requester.RuntimeLLMModel,
         use_funcs: list[resource_tool.LLMTool] = None,
         extra_args: dict[str, typing.Any] = {},
-<<<<<<< HEAD
+        remove_think: bool = False,
     ) -> provider_message.Message:
-=======
-        remove_think:bool = False,
-    ) -> llm_entities.Message:
->>>>>>> 83ff6469
         self.client.api_key = use_model.token_mgr.get_token()
 
         args = {}
@@ -188,16 +172,15 @@
         async for chunk in await self.client.chat.completions.create(**args, extra_body=extra_body):
             yield chunk
 
-
     async def _closure_stream(
         self,
-        query: core_entities.Query,
+        query: pipeline_query.Query,
         req_messages: list[dict],
         use_model: requester.RuntimeLLMModel,
-        use_funcs: list[tools_entities.LLMFunction] = None,
+        use_funcs: list[resource_tool.LLMTool] = None,
         extra_args: dict[str, typing.Any] = {},
         remove_think: bool = False,
-    ) -> llm_entities.Message | typing.AsyncGenerator[llm_entities.MessageChunk, None]:
+    ) -> provider_message.Message | typing.AsyncGenerator[provider_message.MessageChunk, None]:
         self.client.api_key = use_model.token_mgr.get_token()
 
         args = {}
@@ -224,9 +207,8 @@
         args['messages'] = messages
         args['stream'] = True
 
-
         # 流式处理状态
-        tool_calls_map: dict[str, llm_entities.ToolCall] = {}
+        # tool_calls_map: dict[str, provider_message.ToolCall] = {}
         chunk_idx = 0
         thinking_started = False
         thinking_ended = False
@@ -290,8 +272,9 @@
                         tool_call['type'] = 'function'
                     tool_call['id'] = tool_id
                     tool_call['function']['name'] = tool_name
-                    tool_call['function']['arguments'] = "" if tool_call['function']['arguments'] is None else tool_call['function']['arguments']
-
+                    tool_call['function']['arguments'] = (
+                        '' if tool_call['function']['arguments'] is None else tool_call['function']['arguments']
+                    )
 
             # 跳过空的第一个 chunk（只有 role 没有内容）
             if chunk_idx == 0 and not delta_content and not reasoning_content and not delta.get('tool_calls'):
@@ -309,7 +292,7 @@
             # 移除 None 值
             chunk_data = {k: v for k, v in chunk_data.items() if v is not None}
 
-            yield llm_entities.MessageChunk(**chunk_data)
+            yield provider_message.MessageChunk(**chunk_data)
             chunk_idx += 1
             # return
 
@@ -320,12 +303,8 @@
         messages: typing.List[provider_message.Message],
         funcs: typing.List[resource_tool.LLMTool] = None,
         extra_args: dict[str, typing.Any] = {},
-<<<<<<< HEAD
+        remove_think: bool = False,
     ) -> provider_message.Message:
-=======
-        remove_think: bool = False,
-    ) -> llm_entities.Message:
->>>>>>> 83ff6469
         req_messages = []  # req_messages 仅用于类内，外部同步由 query.messages 进行
         for m in messages:
             msg_dict = m.dict(exclude_none=True)
@@ -339,7 +318,12 @@
 
         try:
             return await self._closure(
-                query=query, req_messages=req_messages, use_model=model, use_funcs=funcs, extra_args=extra_args, remove_think=remove_think
+                query=query,
+                req_messages=req_messages,
+                use_model=model,
+                use_funcs=funcs,
+                extra_args=extra_args,
+                remove_think=remove_think,
             )
         except asyncio.TimeoutError:
             raise errors.RequesterError('请求超时')
@@ -359,13 +343,13 @@
 
     async def invoke_llm_stream(
         self,
-        query: core_entities.Query,
+        query: pipeline_query.Query,
         model: requester.RuntimeLLMModel,
-        messages: typing.List[llm_entities.Message],
-        funcs: typing.List[tools_entities.LLMFunction] = None,
+        messages: typing.List[provider_message.Message],
+        funcs: typing.List[resource_tool.LLMTool] = None,
         extra_args: dict[str, typing.Any] = {},
         remove_think: bool = False,
-    ) -> llm_entities.MessageChunk:
+    ) -> provider_message.MessageChunk:
         req_messages = []  # req_messages 仅用于类内，外部同步由 query.messages 进行
         for m in messages:
             msg_dict = m.dict(exclude_none=True)
