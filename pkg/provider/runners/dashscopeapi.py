from __future__ import annotations

import typing
import re

import dashscope

from .. import runner
from ...core import app, entities as core_entities
from .. import entities as llm_entities


class DashscopeAPIError(Exception):
    """Dashscope API 请求失败"""

    def __init__(self, message: str):
        self.message = message
        super().__init__(self.message)


@runner.runner_class('dashscope-app-api')
class DashScopeAPIRunner(runner.RequestRunner):
    "阿里云百炼DashsscopeAPI对话请求器"

    # 运行器内部使用的配置
    app_type: str  # 应用类型
    app_id: str  # 应用ID
    api_key: str  # API Key
    references_quote: (
        str  # 引用资料提示（当展示回答来源功能开启时，这个变量会作为引用资料名前的提示，可在provider.json中配置）
    )

    def __init__(self, ap: app.Application, pipeline_config: dict):
        """初始化"""
        self.ap = ap
        self.pipeline_config = pipeline_config

        valid_app_types = ['agent', 'workflow']
        self.app_type = self.pipeline_config['ai']['dashscope-app-api']['app-type']
        # 检查配置文件中使用的应用类型是否支持
        if self.app_type not in valid_app_types:
            raise DashscopeAPIError(f'不支持的 Dashscope 应用类型: {self.app_type}')

        # 初始化Dashscope 参数配置
        self.app_id = self.pipeline_config['ai']['dashscope-app-api']['app-id']
        self.api_key = self.pipeline_config['ai']['dashscope-app-api']['api-key']
        self.references_quote = self.pipeline_config['ai']['dashscope-app-api']['references_quote']

    def _replace_references(self, text, references_dict):
        """阿里云百炼平台的自定义应用支持资料引用，此函数可以将引用标签替换为参考资料"""

        # 匹配 <ref>[index_id]</ref> 形式的字符串
        pattern = re.compile(r'<ref>\[(.*?)\]</ref>')

        def replacement(match):
            # 获取引用编号
            ref_key = match.group(1)
            if ref_key in references_dict:
                # 如果有对应的参考资料按照provider.json中的reference_quote返回提示，来自哪个参考资料文件
                return f'({self.references_quote} {references_dict[ref_key]})'
            else:
                # 如果没有对应的参考资料，保留原样
                return match.group(0)

        # 使用 re.sub() 进行替换
        return pattern.sub(replacement, text)

    async def _preprocess_user_message(self, query: core_entities.Query) -> tuple[str, list[str]]:
        """预处理用户消息，提取纯文本，阿里云提供的上传文件方法过于复杂，暂不支持上传文件（包括图片）"""
        plain_text = ''
        image_ids = []
        if isinstance(query.user_message.content, list):
            for ce in query.user_message.content:
                if ce.type == 'text':
                    plain_text += ce.text
                # 暂时不支持上传图片，保留代码以便后续扩展
                # elif ce.type == "image_base64":
                #     image_b64, image_format = await image.extract_b64_and_format(ce.image_base64)
                #     file_bytes = base64.b64decode(image_b64)
                #     file = ("img.png", file_bytes, f"image/{image_format}")
                #     file_upload_resp = await self.dify_client.upload_file(
                #         file,
                #         f"{query.session.launcher_type.value}_{query.session.launcher_id}",
                #     )
                #     image_id = file_upload_resp["id"]
                #     image_ids.append(image_id)
        elif isinstance(query.user_message.content, str):
            plain_text = query.user_message.content

        return plain_text, image_ids

    async def _agent_messages(self, query: core_entities.Query) -> typing.AsyncGenerator[llm_entities.Message, None]:
        """Dashscope 智能体对话请求"""

        # 局部变量
        chunk = None  # 流式传输的块
        pending_content = ''  # 待处理的Agent输出内容
        references_dict = {}  # 用于存储引用编号和对应的参考资料
        plain_text = ''  # 用户输入的纯文本信息
        image_ids = []  # 用户输入的图片ID列表 （暂不支持）

        plain_text, image_ids = await self._preprocess_user_message(query)

        # 发送对话请求
        response = dashscope.Application.call(
            api_key=self.api_key,  # 智能体应用的API Key
            app_id=self.app_id,  # 智能体应用的ID
            prompt=plain_text,  # 用户输入的文本信息
            stream=True,  # 流式输出
            incremental_output=True,  # 增量输出，使用流式输出需要开启增量输出
            session_id=query.session.using_conversation.uuid,  # 会话ID用于，多轮对话
            # rag_options={                                     # 主要用于文件交互，暂不支持
            #     "session_file_ids": ["FILE_ID1"],             # FILE_ID1 替换为实际的临时文件ID,逗号隔开多个
            # }
        )
        idx_chunk = 0
        try:
            # print(await query.adapter.is_stream_output_supported())
            is_stream = await query.adapter.is_stream_output_supported()

        except AttributeError:
            is_stream = False
        if is_stream:
            for chunk in response:
                if chunk.get('status_code') != 200:
                    raise DashscopeAPIError(
                        f'Dashscope API 请求失败: status_code={chunk.get("status_code")} message={chunk.get("message")} request_id={chunk.get("request_id")} '
                    )
                if not chunk:
                    continue
                idx_chunk += 1
                # 获取流式传输的output
                stream_output = chunk.get('output', {})
                if stream_output.get('text') is not None:
                    pending_content += stream_output.get('text')
                # 是否是流式最后一个chunk
                is_final = False if stream_output.get('finish_reason', False) == 'null' else True

                # 获取模型传出的参考资料列表
                references_dict_list = stream_output.get('doc_references', [])

                # 从模型传出的参考资料信息中提取用于替换的字典
                if references_dict_list is not None:
                    for doc in references_dict_list:
                        if doc.get('index_id') is not None:
                            references_dict[doc.get('index_id')] = doc.get('doc_name')

                    # 将参考资料替换到文本中
                    pending_content = self._replace_references(pending_content, references_dict)

<<<<<<< HEAD
                if idx_chunk % 64 == 0 or is_final:
=======
                if idx_chunk % 8 == 0 or is_final:
>>>>>>> 7f25d615
                    yield llm_entities.MessageChunk(
                        role='assistant',
                        content=pending_content,
                        is_final=is_final,
                    )
            # 保存当前会话的session_id用于下次对话的语境
            query.session.using_conversation.uuid = stream_output.get('session_id')
        else:
            for chunk in response:
                if chunk.get('status_code') != 200:
                    raise DashscopeAPIError(
                        f'Dashscope API 请求失败: status_code={chunk.get("status_code")} message={chunk.get("message")} request_id={chunk.get("request_id")} '
                    )
                if not chunk:
                    continue
                idx_chunk += 1
                # 获取流式传输的output
                stream_output = chunk.get('output', {})
                if stream_output.get('text') is not None:
                    pending_content += stream_output.get('text')

            # 保存当前会话的session_id用于下次对话的语境
            query.session.using_conversation.uuid = stream_output.get('session_id')

            # 获取模型传出的参考资料列表
            references_dict_list = stream_output.get('doc_references', [])

            # 从模型传出的参考资料信息中提取用于替换的字典
            if references_dict_list is not None:
                for doc in references_dict_list:
                    if doc.get('index_id') is not None:
                        references_dict[doc.get('index_id')] = doc.get('doc_name')

                # 将参考资料替换到文本中
                pending_content = self._replace_references(pending_content, references_dict)

            yield llm_entities.Message(
                role='assistant',
                content=pending_content,
            )

    async def _workflow_messages(self, query: core_entities.Query) -> typing.AsyncGenerator[llm_entities.Message, None]:
        """Dashscope 工作流对话请求"""

        # 局部变量
        chunk = None  # 流式传输的块
        pending_content = ''  # 待处理的Agent输出内容
        references_dict = {}  # 用于存储引用编号和对应的参考资料
        plain_text = ''  # 用户输入的纯文本信息
        image_ids = []  # 用户输入的图片ID列表 （暂不支持）

        plain_text, image_ids = await self._preprocess_user_message(query)

        biz_params = {}
        biz_params.update(query.variables)

        # 发送对话请求
        response = dashscope.Application.call(
            api_key=self.api_key,  # 智能体应用的API Key
            app_id=self.app_id,  # 智能体应用的ID
            prompt=plain_text,  # 用户输入的文本信息
            stream=True,  # 流式输出
            incremental_output=True,  # 增量输出，使用流式输出需要开启增量输出
            session_id=query.session.using_conversation.uuid,  # 会话ID用于，多轮对话
            biz_params=biz_params,  # 工作流应用的自定义输入参数传递
            # rag_options={                                     # 主要用于文件交互，暂不支持
            #     "session_file_ids": ["FILE_ID1"],             # FILE_ID1 替换为实际的临时文件ID,逗号隔开多个
            # }
        )

        # 处理API返回的流式输出
        try:
            # print(await query.adapter.is_stream_output_supported())
            is_stream = await query.adapter.is_stream_output_supported()

        except AttributeError:
            is_stream = False
        idx_chunk = 0
        if is_stream:
            for chunk in response:
                if chunk.get('status_code') != 200:
                    raise DashscopeAPIError(
                        f'Dashscope API 请求失败: status_code={chunk.get("status_code")} message={chunk.get("message")} request_id={chunk.get("request_id")} '
                    )
                if not chunk:
                    continue
                idx_chunk += 1
                # 获取流式传输的output
                stream_output = chunk.get('output', {})
                if stream_output.get('text') is not None:
                    pending_content += stream_output.get('text')

                is_final = False if stream_output.get('finish_reason', False) == 'null' else True

                # 获取模型传出的参考资料列表
                references_dict_list = stream_output.get('doc_references', [])

                # 从模型传出的参考资料信息中提取用于替换的字典
                if references_dict_list is not None:
                    for doc in references_dict_list:
                        if doc.get('index_id') is not None:
                            references_dict[doc.get('index_id')] = doc.get('doc_name')

                    # 将参考资料替换到文本中
                    pending_content = self._replace_references(pending_content, references_dict)
                if is_final:
                    yield llm_entities.MessageChunk(
                        role='assistant',
                        content=pending_content,
                        is_final=is_final,
                    )

            # 保存当前会话的session_id用于下次对话的语境
            query.session.using_conversation.uuid = stream_output.get('session_id')

        else:
            for chunk in response:
                if chunk.get('status_code') != 200:
                    raise DashscopeAPIError(
                        f'Dashscope API 请求失败: status_code={chunk.get("status_code")} message={chunk.get("message")} request_id={chunk.get("request_id")} '
                    )
                if not chunk:
                    continue

                # 获取流式传输的output
                stream_output = chunk.get('output', {})
                if stream_output.get('text') is not None:
                    pending_content += stream_output.get('text')

                is_final = False if stream_output.get('finish_reason', False) == 'null' else True

            # 保存当前会话的session_id用于下次对话的语境
            query.session.using_conversation.uuid = stream_output.get('session_id')

            # 获取模型传出的参考资料列表
            references_dict_list = stream_output.get('doc_references', [])

            # 从模型传出的参考资料信息中提取用于替换的字典
            if references_dict_list is not None:
                for doc in references_dict_list:
                    if doc.get('index_id') is not None:
                        references_dict[doc.get('index_id')] = doc.get('doc_name')

                # 将参考资料替换到文本中
                pending_content = self._replace_references(pending_content, references_dict)

            yield llm_entities.Message(
                role='assistant',
                content=pending_content,
            )

    async def run(self, query: core_entities.Query) -> typing.AsyncGenerator[llm_entities.Message, None]:
        """运行"""
        if self.app_type == 'agent':
            async for msg in self._agent_messages(query):
                yield msg
        elif self.app_type == 'workflow':
            async for msg in self._workflow_messages(query):
                yield msg
        else:
            raise DashscopeAPIError(f'不支持的 Dashscope 应用类型: {self.app_type}')<|MERGE_RESOLUTION|>--- conflicted
+++ resolved
@@ -148,11 +148,7 @@
                     # 将参考资料替换到文本中
                     pending_content = self._replace_references(pending_content, references_dict)
 
-<<<<<<< HEAD
-                if idx_chunk % 64 == 0 or is_final:
-=======
                 if idx_chunk % 8 == 0 or is_final:
->>>>>>> 7f25d615
                     yield llm_entities.MessageChunk(
                         role='assistant',
                         content=pending_content,
