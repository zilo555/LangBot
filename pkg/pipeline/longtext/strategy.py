--- conflicted
+++ resolved
@@ -50,13 +50,8 @@
         pass
 
     @abc.abstractmethod
-<<<<<<< HEAD
     async def process(self, message: str, query: pipeline_query.Query) -> list[platform_message.MessageComponent]:
         """处理长文本
-=======
-    async def process(self, message: str, query: core_entities.Query) -> list[platform_message.MessageComponent]:
-        """Process long text
->>>>>>> 83ff6469
 
         If the text length exceeds the threshold, this method will be called.
 
