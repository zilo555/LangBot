--- conflicted
+++ resolved
@@ -43,7 +43,6 @@
             elif isinstance(component, platform_message.Plain):
                 content_list.append({"type": "text", "content": component.text})
             elif isinstance(component, platform_message.Image):
-<<<<<<< HEAD
                 # if component.base64:
                 #     arg = component.base64
                 #     content_list.append({"type": "image", "image": arg})
@@ -63,13 +62,11 @@
 
                 # content_list.append({"type": "image", "image_id": component.image_id})
                 # pass
-=======
-                content_list.append({"type": "image", "url": component.url})
+
                 # content_list.append({"type": "image", "image_id": component.image_id})
                 #pass
             elif isinstance(component, platform_message.Voice):
                 content_list.append({"type": "voice", "url": component.url, "length": component.length})
->>>>>>> 11b1110e
             elif isinstance(component, platform_message.Forward):
                 for node in component.node_list:
                     content_list.extend(await GewechatMessageConverter.yiri2target(node.message_chain))
