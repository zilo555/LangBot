--- conflicted
+++ resolved
@@ -28,10 +28,7 @@
 
 
 class GewechatMessageConverter(adapter.MessageConverter):
-
-    def __init__(self, config: dict):
-        self.config = config
-
+    
     @staticmethod
     async def yiri2target(
         message_chain: platform_message.MessageChain
@@ -51,8 +48,8 @@
 
         return content_list
 
+    @staticmethod
     async def target2yiri(
-        self,
         message: dict,
         bot_account_id: str
     ) -> platform_message.MessageChain:
@@ -77,29 +74,10 @@
             return platform_message.MessageChain(content_list)
                     
         elif message["Data"]["MsgType"] == 3:
-            image_xml = message["Data"]["Content"]["string"]
-            if not image_xml:
-                return platform_message.MessageChain([
-                    platform_message.Plain(text="[图片内容为空]")
-                ])
-
-            try:
-                base64_str, image_format = await image.get_gewechat_image_base64(
-                    gewechat_url=self.config["gewechat_url"],
-                    app_id=self.config["app_id"],
-                    xml_content=image_xml
-                )
-
-                return platform_message.MessageChain([
-                    platform_message.Image(
-                        base64=f"data:image/{image_format};base64,{base64_str}"
-                    )
-                ])
-            except Exception as e:
-                print(f"处理图片消息失败: {str(e)}")
-                return platform_message.MessageChain([
-                    platform_message.Plain(text="[图片处理失败]")
-                ])
+            image_base64 = message["Data"]["ImgBuf"]["buffer"]
+            return platform_message.MessageChain(
+                [platform_message.Image(base64=f"data:image/jpeg;base64,{image_base64}")]
+            )
 
         elif message["Data"]["MsgType"] == 49:
             # 支持微信聊天记录的消息类型，将 XML 内容转换为 MessageChain 传递
@@ -128,26 +106,19 @@
                 )
 
 class GewechatEventConverter(adapter.EventConverter):
-
-    def __init__(self, config: dict):
-        self.config = config
-        self.message_converter = GewechatMessageConverter(config)
-
+    
     @staticmethod
     async def yiri2target(
         event: platform_events.MessageEvent
     ) -> dict:
         pass
 
+    @staticmethod
     async def target2yiri(
-        self,
         event: dict,
         bot_account_id: str
     ) -> platform_events.MessageEvent:
-        message_chain = await self.message_converter.target2yiri(
-            copy.deepcopy(event),
-            bot_account_id
-        )
+        message_chain = await GewechatMessageConverter.target2yiri(copy.deepcopy(event), bot_account_id)
 
         if not message_chain:
             return None
@@ -201,12 +172,8 @@
 
     ap: app.Application
 
-    message_converter: GewechatMessageConverter
-<<<<<<< HEAD
-    event_converter: GewechatEventConverter
-=======
+    message_converter: GewechatMessageConverter = GewechatMessageConverter()
     event_converter: GewechatEventConverter = GewechatEventConverter()
->>>>>>> c442320c
 
     listeners: typing.Dict[
         typing.Type[platform_events.Event],
@@ -218,12 +185,6 @@
         self.ap = ap
 
         self.quart_app = quart.Quart(__name__)
-
-        self.message_converter = GewechatMessageConverter(config=config)
-<<<<<<< HEAD
-        self.event_converter = GewechatEventConverter(config=config)
-=======
->>>>>>> c442320c
 
         @self.quart_app.route('/gewechat/callback', methods=['POST'])
         async def gewechat_callback():
