import asyncio
import logging
import typing
from datetime import datetime

import pydantic

import langbot_plugin.api.definition.abstract.platform.adapter as abstract_platform_adapter
import langbot_plugin.api.entities.builtin.platform.message as platform_message
import langbot_plugin.api.entities.builtin.platform.events as platform_events
import langbot_plugin.api.entities.builtin.platform.entities as platform_entities
from ...core import app
import langbot_plugin.api.definition.abstract.platform.event_logger as abstract_platform_logger

logger = logging.getLogger(__name__)


class WebChatMessage(pydantic.BaseModel):
    id: int
    role: str
    content: str
    message_chain: list[dict]
    timestamp: str
    is_final: bool = False


class WebChatSession:
    id: str
    message_lists: dict[str, list[WebChatMessage]] = {}
    resp_waiters: dict[int, asyncio.Future[WebChatMessage]]
    resp_queues: dict[int, asyncio.Queue[WebChatMessage]]

    def __init__(self, id: str):
        self.id = id
        self.message_lists = {}
        self.resp_waiters = {}
        self.resp_queues = {}

    def get_message_list(self, pipeline_uuid: str) -> list[WebChatMessage]:
        if pipeline_uuid not in self.message_lists:
            self.message_lists[pipeline_uuid] = []

        return self.message_lists[pipeline_uuid]


class WebChatAdapter(abstract_platform_adapter.AbstractMessagePlatformAdapter):
    """WebChat调试适配器，用于流水线调试"""

    webchat_person_session: WebChatSession = pydantic.Field(exclude=True, default_factory=WebChatSession)
    webchat_group_session: WebChatSession = pydantic.Field(exclude=True, default_factory=WebChatSession)

    ap: app.Application = pydantic.Field(exclude=True)  # set by bot manager

    listeners: dict[
        typing.Type[platform_events.Event],
        typing.Callable[[platform_events.Event, abstract_platform_adapter.AbstractMessagePlatformAdapter], None],
    ] = pydantic.Field(default_factory=dict, exclude=True)

    debug_messages: dict[str, list[dict]] = pydantic.Field(default_factory=dict, exclude=True)

<<<<<<< HEAD
    def __init__(self, config: dict, logger: abstract_platform_logger.AbstractEventLogger, ap: app.Application):
        super().__init__(
            config=config,
            logger=logger,
            ap=ap,
        )
=======
    is_stream: bool

    def __init__(self, config: dict, ap: app.Application, logger: EventLogger):
        self.ap = ap
        self.logger = logger
        self.config = config
>>>>>>> 83ff6469

        self.webchat_person_session = WebChatSession(id='webchatperson')
        self.webchat_group_session = WebChatSession(id='webchatgroup')

        self.bot_account_id = 'webchatbot'

<<<<<<< HEAD
        self.debug_messages = {}
=======
        self.is_stream = False
>>>>>>> 83ff6469

    async def send_message(
        self,
        target_type: str,
        target_id: str,
        message: platform_message.MessageChain,
    ) -> dict:
        """发送消息到调试会话"""
        session_key = target_id

        if session_key not in self.debug_messages:
            self.debug_messages[session_key] = []

        message_data = {
            'id': len(self.debug_messages[session_key]) + 1,
            'type': 'bot',
            'content': str(message),
            'timestamp': datetime.now().isoformat(),
            'message_chain': [component.__dict__ for component in message],
        }

        self.debug_messages[session_key].append(message_data)

        await self.logger.info(f'Send message to {session_key}: {message}')

        return message_data

    async def reply_message(
        self,
        message_source: platform_events.MessageEvent,
        message: platform_message.MessageChain,
        quote_origin: bool = False,
    ) -> dict:
        """回复消息"""
        message_data = WebChatMessage(
            id=-1,
            role='assistant',
            content=str(message),
            message_chain=[component.__dict__ for component in message],
            timestamp=datetime.now().isoformat(),
        )

        # notify waiter
        if isinstance(message_source, platform_events.FriendMessage):
            await self.webchat_person_session.resp_queues[message_source.message_chain.message_id].put(message_data)
        elif isinstance(message_source, platform_events.GroupMessage):
            await self.webchat_group_session.resp_queues[message_source.message_chain.message_id].put(message_data)

        return message_data.model_dump()

    async def reply_message_chunk(
        self,
        message_source: platform_events.MessageEvent,
        bot_message,
        message: platform_message.MessageChain,
        quote_origin: bool = False,
        is_final: bool = False,
    ) -> dict:
        """回复消息"""
        message_data = WebChatMessage(
            id=-1,
            role='assistant',
            content=str(message),
            message_chain=[component.__dict__ for component in message],
            timestamp=datetime.now().isoformat(),
        )

        # notify waiter
        session = (
            self.webchat_group_session
            if isinstance(message_source, platform_events.GroupMessage)
            else self.webchat_person_session
        )
        if message_source.message_chain.message_id not in session.resp_waiters:
            # session.resp_waiters[message_source.message_chain.message_id] = asyncio.Queue()
            queue = session.resp_queues[message_source.message_chain.message_id]

        # if isinstance(message_source, platform_events.FriendMessage):
        #     queue = self.webchat_person_session.resp_queues[message_source.message_chain.message_id]
        # elif isinstance(message_source, platform_events.GroupMessage):
        #     queue = self.webchat_group_session.resp_queues[message_source.message_chain.message_id]
        if is_final and bot_message.tool_calls is None:
            message_data.is_final = True
        # print(message_data)
        await queue.put(message_data)

        return message_data.model_dump()

    async def is_stream_output_supported(self) -> bool:
        return self.is_stream

    def register_listener(
        self,
        event_type: typing.Type[platform_events.Event],
        func: typing.Callable[
            [platform_events.Event, abstract_platform_adapter.AbstractMessagePlatformAdapter], typing.Awaitable[None]
        ],
    ):
        """注册事件监听器"""
        self.listeners[event_type] = func

    def unregister_listener(
        self,
        event_type: typing.Type[platform_events.Event],
        func: typing.Callable[
            [platform_events.Event, abstract_platform_adapter.AbstractMessagePlatformAdapter], typing.Awaitable[None]
        ],
    ):
        """取消注册事件监听器"""
        del self.listeners[event_type]

    async def is_muted(self, group_id: int) -> bool:
        return False

    async def run_async(self):
        """运行适配器"""
        await self.logger.info('WebChat调试适配器已启动')

        try:
            while True:
                await asyncio.sleep(1)
        except asyncio.CancelledError:
            await self.logger.info('WebChat调试适配器已停止')
            raise

    async def kill(self):
        """停止适配器"""
        await self.logger.info('WebChat调试适配器正在停止')

    async def send_webchat_message(
        self,
        pipeline_uuid: str,
        session_type: str,
        message_chain_obj: typing.List[dict],
        is_stream: bool = False,
    ) -> dict:
        self.is_stream = is_stream
        """发送调试消息到流水线"""
        if session_type == 'person':
            use_session = self.webchat_person_session
        else:
            use_session = self.webchat_group_session

        message_chain = platform_message.MessageChain.parse_obj(message_chain_obj)

        message_id = len(use_session.get_message_list(pipeline_uuid)) + 1

        use_session.resp_queues[message_id] = asyncio.Queue()
        logger.debug(f'Initialized queue for message_id: {message_id}')

        use_session.get_message_list(pipeline_uuid).append(
            WebChatMessage(
                id=message_id,
                role='user',
                content=str(message_chain),
                message_chain=message_chain_obj,
                timestamp=datetime.now().isoformat(),
            )
        )

        message_chain.insert(0, platform_message.Source(id=message_id, time=datetime.now().timestamp()))

        if session_type == 'person':
            sender = platform_entities.Friend(id='webchatperson', nickname='User')
            event = platform_events.FriendMessage(
                sender=sender, message_chain=message_chain, time=datetime.now().timestamp()
            )
        else:
            group = platform_entities.Group(
                id='webchatgroup', name='Group', permission=platform_entities.Permission.Member
            )
            sender = platform_entities.GroupMember(
                id='webchatperson',
                member_name='User',
                group=group,
                permission=platform_entities.Permission.Member,
            )
            event = platform_events.GroupMessage(
                sender=sender, message_chain=message_chain, time=datetime.now().timestamp()
            )

        self.ap.platform_mgr.webchat_proxy_bot.bot_entity.use_pipeline_uuid = pipeline_uuid

        # trigger pipeline
        if event.__class__ in self.listeners:
            await self.listeners[event.__class__](event, self)

        if is_stream:
            queue = use_session.resp_queues[message_id]
            msg_id = len(use_session.get_message_list(pipeline_uuid)) + 1
            while True:
                resp_message = await queue.get()
                resp_message.id = msg_id
                if resp_message.is_final:
                    resp_message.id = msg_id
                    use_session.get_message_list(pipeline_uuid).append(resp_message)
                    yield resp_message.model_dump()
                    break
                yield resp_message.model_dump()
            use_session.resp_queues.pop(message_id)

        else:  # non-stream
            # set waiter
            # waiter = asyncio.Future[WebChatMessage]()
            # use_session.resp_waiters[message_id] = waiter
            # # waiter.add_done_callback(lambda future: use_session.resp_waiters.pop(message_id))
            #
            # resp_message = await waiter
            #
            # resp_message.id = len(use_session.get_message_list(pipeline_uuid)) + 1
            #
            # use_session.get_message_list(pipeline_uuid).append(resp_message)
            #
            # yield resp_message.model_dump()
            msg_id = len(use_session.get_message_list(pipeline_uuid)) + 1

            queue = use_session.resp_queues[message_id]
            resp_message = await queue.get()
            use_session.get_message_list(pipeline_uuid).append(resp_message)
            resp_message.id = msg_id
            resp_message.is_final = True

            yield resp_message.model_dump()

    def get_webchat_messages(self, pipeline_uuid: str, session_type: str) -> list[dict]:
        """获取调试消息历史"""
        if session_type == 'person':
            return [message.model_dump() for message in self.webchat_person_session.get_message_list(pipeline_uuid)]
        else:
            return [message.model_dump() for message in self.webchat_group_session.get_message_list(pipeline_uuid)]<|MERGE_RESOLUTION|>--- conflicted
+++ resolved
@@ -9,8 +9,8 @@
 import langbot_plugin.api.entities.builtin.platform.message as platform_message
 import langbot_plugin.api.entities.builtin.platform.events as platform_events
 import langbot_plugin.api.entities.builtin.platform.entities as platform_entities
+import langbot_plugin.api.definition.abstract.platform.event_logger as abstract_platform_logger
 from ...core import app
-import langbot_plugin.api.definition.abstract.platform.event_logger as abstract_platform_logger
 
 logger = logging.getLogger(__name__)
 
@@ -49,41 +49,29 @@
     webchat_person_session: WebChatSession = pydantic.Field(exclude=True, default_factory=WebChatSession)
     webchat_group_session: WebChatSession = pydantic.Field(exclude=True, default_factory=WebChatSession)
 
-    ap: app.Application = pydantic.Field(exclude=True)  # set by bot manager
-
     listeners: dict[
         typing.Type[platform_events.Event],
         typing.Callable[[platform_events.Event, abstract_platform_adapter.AbstractMessagePlatformAdapter], None],
     ] = pydantic.Field(default_factory=dict, exclude=True)
 
+    is_stream: bool = pydantic.Field(exclude=True)
     debug_messages: dict[str, list[dict]] = pydantic.Field(default_factory=dict, exclude=True)
 
-<<<<<<< HEAD
-    def __init__(self, config: dict, logger: abstract_platform_logger.AbstractEventLogger, ap: app.Application):
+    ap: app.Application = pydantic.Field(exclude=True)
+
+    def __init__(self, config: dict, logger: abstract_platform_logger.AbstractEventLogger, **kwargs):
         super().__init__(
             config=config,
             logger=logger,
-            ap=ap,
-        )
-=======
-    is_stream: bool
-
-    def __init__(self, config: dict, ap: app.Application, logger: EventLogger):
-        self.ap = ap
-        self.logger = logger
-        self.config = config
->>>>>>> 83ff6469
+            **kwargs,
+        )
 
         self.webchat_person_session = WebChatSession(id='webchatperson')
         self.webchat_group_session = WebChatSession(id='webchatgroup')
 
         self.bot_account_id = 'webchatbot'
 
-<<<<<<< HEAD
         self.debug_messages = {}
-=======
-        self.is_stream = False
->>>>>>> 83ff6469
 
     async def send_message(
         self,
