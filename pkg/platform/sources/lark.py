--- conflicted
+++ resolved
@@ -17,11 +17,8 @@
 import lark_oapi.ws.exception
 import quart
 from lark_oapi.api.im.v1 import *
-<<<<<<< HEAD
 import pydantic
-=======
 from lark_oapi.api.cardkit.v1 import *
->>>>>>> 83ff6469
 
 import langbot_plugin.api.definition.abstract.platform.adapter as abstract_platform_adapter
 import langbot_plugin.api.entities.builtin.platform.message as platform_message
@@ -324,22 +321,16 @@
             )
 
 
-<<<<<<< HEAD
+CARD_ID_CACHE_SIZE = 500
+CARD_ID_CACHE_MAX_LIFETIME = 20 * 60  # 20分钟
+
+
 class LarkAdapter(abstract_platform_adapter.AbstractMessagePlatformAdapter):
     bot: lark_oapi.ws.Client = pydantic.Field(exclude=True)
     api_client: lark_oapi.Client = pydantic.Field(exclude=True)
-=======
-CARD_ID_CACHE_SIZE = 500
-CARD_ID_CACHE_MAX_LIFETIME = 20 * 60  # 20分钟
-
-
-class LarkAdapter(adapter.MessagePlatformAdapter):
-    bot: lark_oapi.ws.Client
-    api_client: lark_oapi.Client
 
     bot_account_id: str  # 用于在流水线中识别at是否是本bot，直接以bot_name作为标识
-    lark_tenant_key: str  # 飞书企业key
->>>>>>> 83ff6469
+    lark_tenant_key: str = pydantic.Field(exclude=True, default='')  # 飞书企业key
 
     message_converter: LarkMessageConverter = LarkMessageConverter()
     event_converter: LarkEventConverter = LarkEventConverter()
@@ -351,25 +342,12 @@
 
     quart_app: quart.Quart = pydantic.Field(exclude=True)
 
-<<<<<<< HEAD
-    def __init__(self, config: dict, logger: abstract_platform_logger.AbstractEventLogger):
+    card_id_dict: dict[str, str]  # 消息id到卡片id的映射，便于创建卡片后的发送消息到指定卡片
+
+    seq: int  # 用于在发送卡片消息中识别消息顺序，直接以seq作为标识
+
+    def __init__(self, config: dict, logger: abstract_platform_logger.AbstractEventLogger, **kwargs):
         quart_app = quart.Quart(__name__)
-=======
-
-    card_id_dict: dict[str, str]  # 消息id到卡片id的映射，便于创建卡片后的发送消息到指定卡片
-
-    seq: int  # 用于在发送卡片消息中识别消息顺序，直接以seq作为标识
-
-    def __init__(self, config: dict, ap: app.Application, logger: EventLogger):
-        self.config = config
-        self.ap = ap
-        self.logger = logger
-        self.quart_app = quart.Quart(__name__)
-        self.listeners = {}
-        self.card_id_dict = {}
-        self.seq = 1
-
->>>>>>> 83ff6469
 
         @quart_app.route('/lark/callback', methods=['POST'])
         async def lark_callback():
@@ -377,7 +355,7 @@
                 data = await quart.request.json
 
                 if 'encrypt' in data:
-                    cipher = AESCipher(self.config['encrypt-key'])
+                    cipher = AESCipher(config['encrypt-key'])
                     data = cipher.decrypt_string(data['encrypt'])
                     data = json.loads(data)
 
@@ -432,11 +410,15 @@
         super().__init__(
             config=config,
             logger=logger,
+            lark_tenant_key=config.get('lark_tenant_key', ''),
+            card_id_dict={},
+            seq=1,
             listeners={},
             quart_app=quart_app,
             bot=bot,
             api_client=api_client,
             bot_account_id=bot_account_id,
+            **kwargs,
         )
 
     async def send_message(self, target_type: str, target_id: str, message: platform_message.MessageChain):
@@ -450,151 +432,177 @@
 
     async def create_card_id(self, message_id):
         try:
-            self.ap.logger.debug('飞书支持stream输出,创建卡片......')
-
-            card_data = {"schema": "2.0", "config": {"update_multi": True, "streaming_mode": True,
-                                                     "streaming_config": {"print_step": {"default": 1},
-                                                                          "print_frequency_ms": {"default": 70},
-                                                                          "print_strategy": "fast"}},
-                         "body": {"direction": "vertical", "padding": "12px 12px 12px 12px", "elements": [{"tag": "div",
-                                                                                                           "text": {
-                                                                                                               "tag": "plain_text",
-                                                                                                               "content": "LangBot",
-                                                                                                               "text_size": "normal",
-                                                                                                               "text_align": "left",
-                                                                                                               "text_color": "default"},
-                                                                                                           "icon": {
-                                                                                                               "tag": "custom_icon",
-                                                                                                               "img_key": "img_v3_02p3_05c65d5d-9bad-440a-a2fb-c89571bfd5bg"}},
-                                                                                                          {
-                                                                                                              "tag": "markdown",
-                                                                                                              "content": "",
-                                                                                                              "text_align": "left",
-                                                                                                              "text_size": "normal",
-                                                                                                              "margin": "0px 0px 0px 0px",
-                                                                                                              "element_id": "streaming_txt"},
-                                                                                                          {
-                                                                                                              "tag": "markdown",
-                                                                                                              "content": "",
-                                                                                                              "text_align": "left",
-                                                                                                              "text_size": "normal",
-                                                                                                              "margin": "0px 0px 0px 0px"},
-                                                                                                          {
-                                                                                                              "tag": "column_set",
-                                                                                                              "horizontal_spacing": "8px",
-                                                                                                              "horizontal_align": "left",
-                                                                                                              "columns": [
-                                                                                                                  {
-                                                                                                                      "tag": "column",
-                                                                                                                      "width": "weighted",
-                                                                                                                      "elements": [
-                                                                                                                          {
-                                                                                                                              "tag": "markdown",
-                                                                                                                              "content": "",
-                                                                                                                              "text_align": "left",
-                                                                                                                              "text_size": "normal",
-                                                                                                                              "margin": "0px 0px 0px 0px"},
-                                                                                                                          {
-                                                                                                                              "tag": "markdown",
-                                                                                                                              "content": "",
-                                                                                                                              "text_align": "left",
-                                                                                                                              "text_size": "normal",
-                                                                                                                              "margin": "0px 0px 0px 0px"},
-                                                                                                                          {
-                                                                                                                              "tag": "markdown",
-                                                                                                                              "content": "",
-                                                                                                                              "text_align": "left",
-                                                                                                                              "text_size": "normal",
-                                                                                                                              "margin": "0px 0px 0px 0px"}],
-                                                                                                                      "padding": "0px 0px 0px 0px",
-                                                                                                                      "direction": "vertical",
-                                                                                                                      "horizontal_spacing": "8px",
-                                                                                                                      "vertical_spacing": "2px",
-                                                                                                                      "horizontal_align": "left",
-                                                                                                                      "vertical_align": "top",
-                                                                                                                      "margin": "0px 0px 0px 0px",
-                                                                                                                      "weight": 1}],
-                                                                                                              "margin": "0px 0px 0px 0px"},
-                                                                                                          {"tag": "hr",
-                                                                                                           "margin": "0px 0px 0px 0px"},
-                                                                                                          {
-                                                                                                              "tag": "column_set",
-                                                                                                              "horizontal_spacing": "12px",
-                                                                                                              "horizontal_align": "right",
-                                                                                                              "columns": [
-                                                                                                                  {
-                                                                                                                      "tag": "column",
-                                                                                                                      "width": "weighted",
-                                                                                                                      "elements": [
-                                                                                                                          {
-                                                                                                                              "tag": "markdown",
-                                                                                                                              "content": "<font color=\"grey-600\">以上内容由 AI 生成，仅供参考。更多详细、准确信息可点击引用链接查看</font>",
-                                                                                                                              "text_align": "left",
-                                                                                                                              "text_size": "notation",
-                                                                                                                              "margin": "4px 0px 0px 0px",
-                                                                                                                              "icon": {
-                                                                                                                                  "tag": "standard_icon",
-                                                                                                                                  "token": "robot_outlined",
-                                                                                                                                  "color": "grey"}}],
-                                                                                                                      "padding": "0px 0px 0px 0px",
-                                                                                                                      "direction": "vertical",
-                                                                                                                      "horizontal_spacing": "8px",
-                                                                                                                      "vertical_spacing": "8px",
-                                                                                                                      "horizontal_align": "left",
-                                                                                                                      "vertical_align": "top",
-                                                                                                                      "margin": "0px 0px 0px 0px",
-                                                                                                                      "weight": 1},
-                                                                                                                  {
-                                                                                                                      "tag": "column",
-                                                                                                                      "width": "20px",
-                                                                                                                      "elements": [
-                                                                                                                          {
-                                                                                                                              "tag": "button",
-                                                                                                                              "text": {
-                                                                                                                                  "tag": "plain_text",
-                                                                                                                                  "content": ""},
-                                                                                                                              "type": "text",
-                                                                                                                              "width": "fill",
-                                                                                                                              "size": "medium",
-                                                                                                                              "icon": {
-                                                                                                                                  "tag": "standard_icon",
-                                                                                                                                  "token": "thumbsup_outlined"},
-                                                                                                                              "hover_tips": {
-                                                                                                                                  "tag": "plain_text",
-                                                                                                                                  "content": "有帮助"},
-                                                                                                                              "margin": "0px 0px 0px 0px"}],
-                                                                                                                      "padding": "0px 0px 0px 0px",
-                                                                                                                      "direction": "vertical",
-                                                                                                                      "horizontal_spacing": "8px",
-                                                                                                                      "vertical_spacing": "8px",
-                                                                                                                      "horizontal_align": "left",
-                                                                                                                      "vertical_align": "top",
-                                                                                                                      "margin": "0px 0px 0px 0px"},
-                                                                                                                  {
-                                                                                                                      "tag": "column",
-                                                                                                                      "width": "30px",
-                                                                                                                      "elements": [
-                                                                                                                          {
-                                                                                                                              "tag": "button",
-                                                                                                                              "text": {
-                                                                                                                                  "tag": "plain_text",
-                                                                                                                                  "content": ""},
-                                                                                                                              "type": "text",
-                                                                                                                              "width": "default",
-                                                                                                                              "size": "medium",
-                                                                                                                              "icon": {
-                                                                                                                                  "tag": "standard_icon",
-                                                                                                                                  "token": "thumbdown_outlined"},
-                                                                                                                              "hover_tips": {
-                                                                                                                                  "tag": "plain_text",
-                                                                                                                                  "content": "无帮助"},
-                                                                                                                              "margin": "0px 0px 0px 0px"}],
-                                                                                                                      "padding": "0px 0px 0px 0px",
-                                                                                                                      "vertical_spacing": "8px",
-                                                                                                                      "horizontal_align": "left",
-                                                                                                                      "vertical_align": "top",
-                                                                                                                      "margin": "0px 0px 0px 0px"}],
-                                                                                                              "margin": "0px 0px 4px 0px"}]}}
+            # self.logger.debug('飞书支持stream输出,创建卡片......')
+
+            card_data = {
+                'schema': '2.0',
+                'config': {
+                    'update_multi': True,
+                    'streaming_mode': True,
+                    'streaming_config': {
+                        'print_step': {'default': 1},
+                        'print_frequency_ms': {'default': 70},
+                        'print_strategy': 'fast',
+                    },
+                },
+                'body': {
+                    'direction': 'vertical',
+                    'padding': '12px 12px 12px 12px',
+                    'elements': [
+                        {
+                            'tag': 'div',
+                            'text': {
+                                'tag': 'plain_text',
+                                'content': 'LangBot',
+                                'text_size': 'normal',
+                                'text_align': 'left',
+                                'text_color': 'default',
+                            },
+                            'icon': {
+                                'tag': 'custom_icon',
+                                'img_key': 'img_v3_02p3_05c65d5d-9bad-440a-a2fb-c89571bfd5bg',
+                            },
+                        },
+                        {
+                            'tag': 'markdown',
+                            'content': '',
+                            'text_align': 'left',
+                            'text_size': 'normal',
+                            'margin': '0px 0px 0px 0px',
+                            'element_id': 'streaming_txt',
+                        },
+                        {
+                            'tag': 'markdown',
+                            'content': '',
+                            'text_align': 'left',
+                            'text_size': 'normal',
+                            'margin': '0px 0px 0px 0px',
+                        },
+                        {
+                            'tag': 'column_set',
+                            'horizontal_spacing': '8px',
+                            'horizontal_align': 'left',
+                            'columns': [
+                                {
+                                    'tag': 'column',
+                                    'width': 'weighted',
+                                    'elements': [
+                                        {
+                                            'tag': 'markdown',
+                                            'content': '',
+                                            'text_align': 'left',
+                                            'text_size': 'normal',
+                                            'margin': '0px 0px 0px 0px',
+                                        },
+                                        {
+                                            'tag': 'markdown',
+                                            'content': '',
+                                            'text_align': 'left',
+                                            'text_size': 'normal',
+                                            'margin': '0px 0px 0px 0px',
+                                        },
+                                        {
+                                            'tag': 'markdown',
+                                            'content': '',
+                                            'text_align': 'left',
+                                            'text_size': 'normal',
+                                            'margin': '0px 0px 0px 0px',
+                                        },
+                                    ],
+                                    'padding': '0px 0px 0px 0px',
+                                    'direction': 'vertical',
+                                    'horizontal_spacing': '8px',
+                                    'vertical_spacing': '2px',
+                                    'horizontal_align': 'left',
+                                    'vertical_align': 'top',
+                                    'margin': '0px 0px 0px 0px',
+                                    'weight': 1,
+                                }
+                            ],
+                            'margin': '0px 0px 0px 0px',
+                        },
+                        {'tag': 'hr', 'margin': '0px 0px 0px 0px'},
+                        {
+                            'tag': 'column_set',
+                            'horizontal_spacing': '12px',
+                            'horizontal_align': 'right',
+                            'columns': [
+                                {
+                                    'tag': 'column',
+                                    'width': 'weighted',
+                                    'elements': [
+                                        {
+                                            'tag': 'markdown',
+                                            'content': '<font color="grey-600">以上内容由 AI 生成，仅供参考。更多详细、准确信息可点击引用链接查看</font>',
+                                            'text_align': 'left',
+                                            'text_size': 'notation',
+                                            'margin': '4px 0px 0px 0px',
+                                            'icon': {
+                                                'tag': 'standard_icon',
+                                                'token': 'robot_outlined',
+                                                'color': 'grey',
+                                            },
+                                        }
+                                    ],
+                                    'padding': '0px 0px 0px 0px',
+                                    'direction': 'vertical',
+                                    'horizontal_spacing': '8px',
+                                    'vertical_spacing': '8px',
+                                    'horizontal_align': 'left',
+                                    'vertical_align': 'top',
+                                    'margin': '0px 0px 0px 0px',
+                                    'weight': 1,
+                                },
+                                {
+                                    'tag': 'column',
+                                    'width': '20px',
+                                    'elements': [
+                                        {
+                                            'tag': 'button',
+                                            'text': {'tag': 'plain_text', 'content': ''},
+                                            'type': 'text',
+                                            'width': 'fill',
+                                            'size': 'medium',
+                                            'icon': {'tag': 'standard_icon', 'token': 'thumbsup_outlined'},
+                                            'hover_tips': {'tag': 'plain_text', 'content': '有帮助'},
+                                            'margin': '0px 0px 0px 0px',
+                                        }
+                                    ],
+                                    'padding': '0px 0px 0px 0px',
+                                    'direction': 'vertical',
+                                    'horizontal_spacing': '8px',
+                                    'vertical_spacing': '8px',
+                                    'horizontal_align': 'left',
+                                    'vertical_align': 'top',
+                                    'margin': '0px 0px 0px 0px',
+                                },
+                                {
+                                    'tag': 'column',
+                                    'width': '30px',
+                                    'elements': [
+                                        {
+                                            'tag': 'button',
+                                            'text': {'tag': 'plain_text', 'content': ''},
+                                            'type': 'text',
+                                            'width': 'default',
+                                            'size': 'medium',
+                                            'icon': {'tag': 'standard_icon', 'token': 'thumbdown_outlined'},
+                                            'hover_tips': {'tag': 'plain_text', 'content': '无帮助'},
+                                            'margin': '0px 0px 0px 0px',
+                                        }
+                                    ],
+                                    'padding': '0px 0px 0px 0px',
+                                    'vertical_spacing': '8px',
+                                    'horizontal_align': 'left',
+                                    'vertical_align': 'top',
+                                    'margin': '0px 0px 0px 0px',
+                                },
+                            ],
+                            'margin': '0px 0px 4px 0px',
+                        },
+                    ],
+                },
+            }
             # delay / fast 创建卡片模板，delay 延迟打印，fast 实时打印，可以自定义更好看的消息模板
 
             request: CreateCardRequest = (
@@ -632,7 +640,7 @@
         content = {
             'type': 'card',
             'data': {'card_id': card_id, 'template_variable': {'content': 'Thinking...'}},
-        }   # 当收到消息时发送消息模板，可添加模板变量，详情查看飞书中接口文档
+        }  # 当收到消息时发送消息模板，可添加模板变量，详情查看飞书中接口文档
         request: ReplyMessageRequest = (
             ReplyMessageRequest.builder()
             .message_id(event.message_chain.message_id)
@@ -705,9 +713,7 @@
         message_id = bot_message.resp_message_id
         msg_seq = bot_message.msg_sequence
         if msg_seq % 8 == 0 or is_final:
-
             lark_message = await self.message_converter.yiri2target(message, self.api_client)
-
 
             text_message = ''
             for ele in lark_message[0]:
