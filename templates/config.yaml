admins: []
api:
    port: 5300
command:
    enable: true
    prefix:
    - '!'
    - ！
    privilege: {}
concurrency:
    pipeline: 20
    session: 1
mcp:
    servers: []
proxy:
    http: ''
    https: ''
system:
    recovery_key: ''
    jwt:
        expire: 604800
        secret: ''
<<<<<<< HEAD
plugin:
    runtime_ws_url: 'ws://langbot_plugin_runtime:5400/control/ws'
    enable_marketplace: true
    cloud_service_url: 'https://space.langbot.app'
=======
vdb:
    use: chroma
    qdrant:
        url: ''
        host: localhost
        port: 6333
        api_key: ''
>>>>>>> ab6cf6c9
<|MERGE_RESOLUTION|>--- conflicted
+++ resolved
@@ -20,12 +20,6 @@
     jwt:
         expire: 604800
         secret: ''
-<<<<<<< HEAD
-plugin:
-    runtime_ws_url: 'ws://langbot_plugin_runtime:5400/control/ws'
-    enable_marketplace: true
-    cloud_service_url: 'https://space.langbot.app'
-=======
 vdb:
     use: chroma
     qdrant:
@@ -33,4 +27,7 @@
         host: localhost
         port: 6333
         api_key: ''
->>>>>>> ab6cf6c9
+plugin:
+    runtime_ws_url: 'ws://langbot_plugin_runtime:5400/control/ws'
+    enable_marketplace: true
+    cloud_service_url: 'https://space.langbot.app'